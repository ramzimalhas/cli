package config

import (
	"bytes"
	"errors"
	"fmt"

	"gopkg.in/yaml.v3"
)

const defaultGitProtocol = "https"

// This interface describes interacting with some persistent configuration for gh.
type Config interface {
	Get(string, string) (string, error)
	Set(string, string, string) error
	Aliases() (*AliasConfig, error)
	Write() error
}

type NotFoundError struct {
	error
}

type HostConfig struct {
	ConfigMap
	Host string
}

// This type implements a low-level get/set config that is backed by an in-memory tree of Yaml
// nodes. It allows us to interact with a yaml-based config programmatically, preserving any
// comments that were present when the yaml waas parsed.
type ConfigMap struct {
	Root *yaml.Node
}

func (cm *ConfigMap) Empty() bool {
	return cm.Root == nil || len(cm.Root.Content) == 0
}

func (cm *ConfigMap) GetStringValue(key string) (string, error) {
	entry, err := cm.FindEntry(key)
	if err != nil {
		return "", err
	}
	return entry.ValueNode.Value, nil
}

func (cm *ConfigMap) SetStringValue(key, value string) error {
	entry, err := cm.FindEntry(key)

	var notFound *NotFoundError

	valueNode := entry.ValueNode

	if err != nil && errors.As(err, &notFound) {
		keyNode := &yaml.Node{
			Kind:  yaml.ScalarNode,
			Value: key,
		}
		valueNode = &yaml.Node{
			Kind:  yaml.ScalarNode,
			Tag:   "!!str",
			Value: "",
		}

		cm.Root.Content = append(cm.Root.Content, keyNode, valueNode)
	} else if err != nil {
		return err
	}

	valueNode.Value = value

	return nil
}

type ConfigEntry struct {
	KeyNode   *yaml.Node
	ValueNode *yaml.Node
	Index     int
}

func (cm *ConfigMap) FindEntry(key string) (ce *ConfigEntry, err error) {
	err = nil

	ce = &ConfigEntry{}

	topLevelKeys := cm.Root.Content
	for i, v := range topLevelKeys {
		if v.Value == key {
			ce.KeyNode = v
			ce.Index = i
			if i+1 < len(topLevelKeys) {
				ce.ValueNode = topLevelKeys[i+1]
			}
			return
		}
	}

	return ce, &NotFoundError{errors.New("not found")}
}

func NewConfig(root *yaml.Node) Config {
	return &fileConfig{
		ConfigMap:    ConfigMap{Root: root.Content[0]},
		documentRoot: root,
	}
}

func NewBlankConfig() Config {
	return NewConfig(&yaml.Node{
		Kind:    yaml.DocumentNode,
		Content: []*yaml.Node{{Kind: yaml.MappingNode}},
	})
}

// This type implements a Config interface and represents a config file on disk.
type fileConfig struct {
	ConfigMap
	documentRoot *yaml.Node
}

func (c *fileConfig) Root() *yaml.Node {
	return c.ConfigMap.Root
}

func (c *fileConfig) Get(hostname, key string) (string, error) {
	if hostname != "" {
		hostCfg, err := c.configForHost(hostname)
		if err != nil {
			return "", err
		}

		hostValue, err := hostCfg.GetStringValue(key)
		var notFound *NotFoundError

		if err != nil && !errors.As(err, &notFound) {
			return "", err
		}

		if hostValue != "" {
			return hostValue, nil
		}
	}

	value, err := c.GetStringValue(key)

	var notFound *NotFoundError

	if err != nil && errors.As(err, &notFound) {
		return defaultFor(key), nil
	} else if err != nil {
		return "", err
	}

	if value == "" {
		return defaultFor(key), nil
	}

	return value, nil
}

func (c *fileConfig) Set(hostname, key, value string) error {
	if hostname == "" {
		return c.SetStringValue(key, value)
	} else {
		hostCfg, err := c.configForHost(hostname)
		var notFound *NotFoundError
		if errors.As(err, &notFound) {
			hostCfg = c.makeConfigForHost(hostname)
		} else if err != nil {
			return err
		}
		return hostCfg.SetStringValue(key, value)
	}
}

func (c *fileConfig) configForHost(hostname string) (*HostConfig, error) {
	hosts, err := c.hostEntries()
	if err != nil {
		return nil, fmt.Errorf("failed to parse hosts config: %w", err)
	}

	for _, hc := range hosts {
		if hc.Host == hostname {
			return hc, nil
		}
	}
	return nil, &NotFoundError{fmt.Errorf("could not find config entry for %q", hostname)}
}

func (c *fileConfig) Write() error {
	mainData := yaml.Node{Kind: yaml.MappingNode}
	hostsData := yaml.Node{Kind: yaml.MappingNode}

	nodes := c.documentRoot.Content[0].Content
	for i := 0; i < len(nodes)-1; i += 2 {
		if nodes[i].Value == "hosts" {
			hostsData.Content = append(hostsData.Content, nodes[i+1].Content...)
		} else {
			mainData.Content = append(mainData.Content, nodes[i], nodes[i+1])
		}
	}

	mainBytes, err := yaml.Marshal(&mainData)
	if err != nil {
		return err
	}

	filename := ConfigFile()
	err = WriteConfigFile(filename, yamlNormalize(mainBytes))
	if err != nil {
		return err
	}

	hostsBytes, err := yaml.Marshal(&hostsData)
	if err != nil {
		return err
	}

	return WriteConfigFile(hostsConfigFile(filename), yamlNormalize(hostsBytes))
}

<<<<<<< HEAD
func yamlNormalize(b []byte) []byte {
	if bytes.Equal(b, []byte("{}\n")) {
		return []byte{}
=======
func (c *fileConfig) Aliases() (*AliasConfig, error) {
	// The complexity here is for dealing with either a missing or empty aliases key. It's something
	// we'll likely want for other config sections at some point.
	entry, err := c.FindEntry("aliases")
	var nfe *NotFoundError
	notFound := errors.As(err, &nfe)
	if err != nil && !notFound {
		return nil, err
	}

	toInsert := []*yaml.Node{}

	keyNode := entry.KeyNode
	valueNode := entry.ValueNode

	if keyNode == nil {
		keyNode = &yaml.Node{
			Kind:  yaml.ScalarNode,
			Value: "aliases",
		}
		toInsert = append(toInsert, keyNode)
	}

	if valueNode == nil || valueNode.Kind != yaml.MappingNode {
		valueNode = &yaml.Node{
			Kind:  yaml.MappingNode,
			Value: "",
		}
		toInsert = append(toInsert, valueNode)
	}

	if len(toInsert) > 0 {
		newContent := []*yaml.Node{}
		if notFound {
			newContent = append(c.Root().Content, keyNode, valueNode)
		} else {
			for i := 0; i < len(c.Root().Content); i++ {
				if i == entry.Index {
					newContent = append(newContent, keyNode, valueNode)
					i++
				} else {
					newContent = append(newContent, c.Root().Content[i])
				}
			}
		}
		c.Root().Content = newContent
	}

	return &AliasConfig{
		Parent:    c,
		ConfigMap: ConfigMap{Root: valueNode},
	}, nil
}

func (c *fileConfig) Hosts() ([]*HostConfig, error) {
	if len(c.hosts) > 0 {
		return c.hosts, nil
>>>>>>> 7fc86772
	}
	return b
}

<<<<<<< HEAD
func (c *fileConfig) hostEntries() ([]*HostConfig, error) {
	_, hostsEntry, err := c.FindEntry("hosts")
=======
	entry, err := c.FindEntry("hosts")
>>>>>>> 7fc86772
	if err != nil {
		return nil, fmt.Errorf("could not find hosts config: %w", err)
	}

<<<<<<< HEAD
	return c.parseHosts(hostsEntry)
}

func (c *fileConfig) makeConfigForHost(hostname string) *HostConfig {
	hostRoot := &yaml.Node{Kind: yaml.MappingNode}
	hostCfg := &HostConfig{
		Host:      hostname,
		ConfigMap: ConfigMap{Root: hostRoot},
=======
	hostConfigs, err := c.parseHosts(entry.ValueNode)
	if err != nil {
		return nil, fmt.Errorf("could not parse hosts config: %w", err)
>>>>>>> 7fc86772
	}

	var notFound *NotFoundError
	_, hostsEntry, err := c.FindEntry("hosts")
	if errors.As(err, &notFound) {
		hostsEntry = &yaml.Node{Kind: yaml.MappingNode}
		c.Root.Content = append(c.Root.Content,
			&yaml.Node{
				Kind:  yaml.ScalarNode,
				Value: "hosts",
			}, hostsEntry)
	} else if err != nil {
		panic(err)
	}

	hostsEntry.Content = append(hostsEntry.Content,
		&yaml.Node{
			Kind:  yaml.ScalarNode,
			Value: hostname,
		}, hostRoot)

	return hostCfg
}

func (c *fileConfig) parseHosts(hostsEntry *yaml.Node) ([]*HostConfig, error) {
	hostConfigs := []*HostConfig{}

	for i := 0; i < len(hostsEntry.Content)-1; i = i + 2 {
		hostname := hostsEntry.Content[i].Value
		hostRoot := hostsEntry.Content[i+1]
		hostConfig := HostConfig{
			ConfigMap: ConfigMap{Root: hostRoot},
			Host:      hostname,
		}
		hostConfigs = append(hostConfigs, &hostConfig)
	}

	if len(hostConfigs) == 0 {
		return nil, errors.New("could not find any host configurations")
	}

	return hostConfigs, nil
}

func defaultFor(key string) string {
	// we only have a set default for one setting right now
	switch key {
	case "git_protocol":
		return defaultGitProtocol
	default:
		return ""
	}
}<|MERGE_RESOLUTION|>--- conflicted
+++ resolved
@@ -221,11 +221,13 @@
 	return WriteConfigFile(hostsConfigFile(filename), yamlNormalize(hostsBytes))
 }
 
-<<<<<<< HEAD
 func yamlNormalize(b []byte) []byte {
 	if bytes.Equal(b, []byte("{}\n")) {
 		return []byte{}
-=======
+	}
+	return b
+}
+
 func (c *fileConfig) Aliases() (*AliasConfig, error) {
 	// The complexity here is for dealing with either a missing or empty aliases key. It's something
 	// we'll likely want for other config sections at some point.
@@ -280,26 +282,18 @@
 	}, nil
 }
 
-func (c *fileConfig) Hosts() ([]*HostConfig, error) {
-	if len(c.hosts) > 0 {
-		return c.hosts, nil
->>>>>>> 7fc86772
-	}
-	return b
-}
-
-<<<<<<< HEAD
 func (c *fileConfig) hostEntries() ([]*HostConfig, error) {
-	_, hostsEntry, err := c.FindEntry("hosts")
-=======
 	entry, err := c.FindEntry("hosts")
->>>>>>> 7fc86772
 	if err != nil {
 		return nil, fmt.Errorf("could not find hosts config: %w", err)
 	}
 
-<<<<<<< HEAD
-	return c.parseHosts(hostsEntry)
+	hostConfigs, err := c.parseHosts(entry.ValueNode)
+	if err != nil {
+		return nil, fmt.Errorf("could not parse hosts config: %w", err)
+	}
+
+	return hostConfigs, nil
 }
 
 func (c *fileConfig) makeConfigForHost(hostname string) *HostConfig {
@@ -307,27 +301,23 @@
 	hostCfg := &HostConfig{
 		Host:      hostname,
 		ConfigMap: ConfigMap{Root: hostRoot},
-=======
-	hostConfigs, err := c.parseHosts(entry.ValueNode)
-	if err != nil {
-		return nil, fmt.Errorf("could not parse hosts config: %w", err)
->>>>>>> 7fc86772
 	}
 
 	var notFound *NotFoundError
-	_, hostsEntry, err := c.FindEntry("hosts")
+	hostsEntry, err := c.FindEntry("hosts")
 	if errors.As(err, &notFound) {
-		hostsEntry = &yaml.Node{Kind: yaml.MappingNode}
-		c.Root.Content = append(c.Root.Content,
-			&yaml.Node{
-				Kind:  yaml.ScalarNode,
-				Value: "hosts",
-			}, hostsEntry)
+		hostsEntry.KeyNode = &yaml.Node{
+			Kind:  yaml.ScalarNode,
+			Value: "hosts",
+		}
+		hostsEntry.ValueNode = &yaml.Node{Kind: yaml.MappingNode}
+		root := c.Root()
+		root.Content = append(root.Content, hostsEntry.KeyNode, hostsEntry.ValueNode)
 	} else if err != nil {
 		panic(err)
 	}
 
-	hostsEntry.Content = append(hostsEntry.Content,
+	hostsEntry.ValueNode.Content = append(hostsEntry.ValueNode.Content,
 		&yaml.Node{
 			Kind:  yaml.ScalarNode,
 			Value: hostname,
