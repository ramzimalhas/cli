package api

import (
	"fmt"
	"time"
)

type PullRequestsPayload struct {
	ViewerCreated   []PullRequest
	ReviewRequested []PullRequest
	CurrentPR       *PullRequest
}

type PullRequest struct {
	Number      int
	Title       string
	State       string
	URL         string
	HeadRefName string

<<<<<<< HEAD
	HeadRepositoryOwner struct {
		Login string
	}
	HeadRepository struct {
		Name             string
		DefaultBranchRef struct {
			Name string
		}
	}
	IsCrossRepository   bool
	MaintainerCanModify bool
=======
	IsCrossRepository   bool
	HeadRepositoryOwner struct {
		Login string
	}
>>>>>>> 624c44ef

	Reviews struct {
		Nodes []struct {
			State  string
			Author struct {
				Login string
			}
		}
	}

	Commits struct {
		Nodes []struct {
			Commit struct {
				Status struct {
					Contexts []struct {
						State string
					}
				}
				CheckSuites struct {
					Nodes []struct {
						CheckRuns struct {
							Nodes []struct {
								Conclusion string
							}
						}
					}
				}
			}
		}
	}
}

func (pr PullRequest) HeadLabel() string {
	if pr.IsCrossRepository {
		return fmt.Sprintf("%s:%s", pr.HeadRepositoryOwner.Login, pr.HeadRefName)
	}
	return pr.HeadRefName
}

type PullRequestReviewStatus struct {
	ChangesRequested bool
	Approved         bool
}

func (pr *PullRequest) ReviewStatus() PullRequestReviewStatus {
	status := PullRequestReviewStatus{}
	reviewMap := map[string]string{}
	// Reviews will include every review on record, including consecutive ones
	// from the same actor. Consolidate them into latest state per reviewer.
	for _, review := range pr.Reviews.Nodes {
		reviewMap[review.Author.Login] = review.State
	}
	for _, state := range reviewMap {
		switch state {
		case "CHANGES_REQUESTED":
			status.ChangesRequested = true
		case "APPROVED":
			status.Approved = true
		}
	}
	return status
}

type PullRequestChecksStatus struct {
	Pending int
	Failing int
	Passing int
	Total   int
}

func (pr *PullRequest) ChecksStatus() (summary PullRequestChecksStatus) {
	if len(pr.Commits.Nodes) == 0 {
		return
	}
	commit := pr.Commits.Nodes[0].Commit
	for _, status := range commit.Status.Contexts {
		switch status.State {
		case "SUCCESS":
			summary.Passing++
		case "EXPECTED", "ERROR", "FAILURE":
			summary.Failing++
		case "PENDING":
			summary.Pending++
		default:
			panic(fmt.Errorf("unsupported status: %q", status.State))
		}
		summary.Total++
	}
	for _, checkSuite := range commit.CheckSuites.Nodes {
		for _, checkRun := range checkSuite.CheckRuns.Nodes {
			switch checkRun.Conclusion {
			case "SUCCESS", "NEUTRAL":
				summary.Passing++
			case "FAILURE", "CANCELLED", "TIMED_OUT", "ACTION_REQUIRED":
				summary.Failing++
			default:
				panic(fmt.Errorf("unsupported check conclusion: %q", checkRun.Conclusion))
			}
			summary.Total++
		}
	}
	return
}

type Repo interface {
	RepoName() string
	RepoOwner() string
}

type IssuesPayload struct {
	Assigned  []Issue
	Mentioned []Issue
	Recent    []Issue
}

type Issue struct {
	Number int
	Title  string
	URL    string
}

func Issues(client *Client, ghRepo Repo, currentUsername string) (*IssuesPayload, error) {
	type issues struct {
		Issues struct {
			Edges []struct {
				Node Issue
			}
		}
	}

	type response struct {
		Assigned  issues
		Mentioned issues
		Recent    issues
	}

	query := `
    fragment issue on Issue {
      number
      title
    }
    query($owner: String!, $repo: String!, $since: DateTime!, $viewer: String!, $per_page: Int = 10) {
      assigned: repository(owner: $owner, name: $repo) {
        issues(filterBy: {assignee: $viewer}, first: $per_page, orderBy: {field: CREATED_AT, direction: DESC}) {
          edges {
            node {
              ...issue
            }
          }
        }
      }
      mentioned: repository(owner: $owner, name: $repo) {
        issues(filterBy: {mentioned: $viewer}, first: $per_page, orderBy: {field: CREATED_AT, direction: DESC}) {
          edges {
            node {
              ...issue
            }
          }
        }
      }
      recent: repository(owner: $owner, name: $repo) {
        issues(filterBy: {since: $since}, first: $per_page, orderBy: {field: CREATED_AT, direction: DESC}) {
          edges {
            node {
              ...issue
            }
          }
        }
      }
    }
  `

	owner := ghRepo.RepoOwner()
	repo := ghRepo.RepoName()
	since := time.Now().UTC().Add(time.Hour * -24).Format("2006-01-02T15:04:05-0700")
	variables := map[string]interface{}{
		"owner":  owner,
		"repo":   repo,
		"viewer": currentUsername,
		"since":  since,
	}

	var resp response
	err := client.GraphQL(query, variables, &resp)
	if err != nil {
		return nil, err
	}

	var assigned []Issue
	for _, edge := range resp.Assigned.Issues.Edges {
		assigned = append(assigned, edge.Node)
	}

	var mentioned []Issue
	for _, edge := range resp.Mentioned.Issues.Edges {
		mentioned = append(mentioned, edge.Node)
	}

	var recent []Issue
	for _, edge := range resp.Recent.Issues.Edges {
		recent = append(recent, edge.Node)
	}

	payload := IssuesPayload{
		assigned,
		mentioned,
		recent,
	}

	return &payload, nil
}

func PullRequests(client *Client, ghRepo Repo, currentBranch, currentUsername string) (*PullRequestsPayload, error) {
	type edges struct {
		Edges []struct {
			Node PullRequest
		}
		PageInfo struct {
			HasNextPage bool
			EndCursor   string
		}
	}

	type response struct {
		Repository struct {
			PullRequests edges
		}
		ViewerCreated   edges
		ReviewRequested edges
	}

	query := `
	fragment pr on PullRequest {
		number
		title
		url
		headRefName
		headRefName
		headRepositoryOwner {
			login
		}
		isCrossRepository
		commits(last: 1) {
			nodes {
				commit {
					status {
						contexts {
							state
						}
					}
					checkSuites(first: 50) {
						nodes {
							checkRuns(first: 50) {
								nodes {
									conclusion
								}
							}
						}
					}
				}
			}
		}
	}
	fragment prWithReviews on PullRequest {
		...pr
		reviews(last: 20) {
			nodes {
				state
				author {
					login
				}
			}
		}
	}

    query($owner: String!, $repo: String!, $headRefName: String!, $viewerQuery: String!, $reviewerQuery: String!, $per_page: Int = 10) {
      repository(owner: $owner, name: $repo) {
        pullRequests(headRefName: $headRefName, states: OPEN, first: 1) {
          edges {
            node {
              ...prWithReviews
            }
          }
        }
      }
      viewerCreated: search(query: $viewerQuery, type: ISSUE, first: $per_page) {
        edges {
          node {
            ...prWithReviews
          }
        }
        pageInfo {
          hasNextPage
        }
      }
      reviewRequested: search(query: $reviewerQuery, type: ISSUE, first: $per_page) {
        edges {
          node {
            ...pr
          }
        }
        pageInfo {
          hasNextPage
        }
      }
    }
  `

	owner := ghRepo.RepoOwner()
	repo := ghRepo.RepoName()

	viewerQuery := fmt.Sprintf("repo:%s/%s state:open is:pr author:%s", owner, repo, currentUsername)
	reviewerQuery := fmt.Sprintf("repo:%s/%s state:open review-requested:%s", owner, repo, currentUsername)

	variables := map[string]interface{}{
		"viewerQuery":   viewerQuery,
		"reviewerQuery": reviewerQuery,
		"owner":         owner,
		"repo":          repo,
		"headRefName":   currentBranch,
	}

	var resp response
	err := client.GraphQL(query, variables, &resp)
	if err != nil {
		return nil, err
	}

	var viewerCreated []PullRequest
	for _, edge := range resp.ViewerCreated.Edges {
		viewerCreated = append(viewerCreated, edge.Node)
	}

	var reviewRequested []PullRequest
	for _, edge := range resp.ReviewRequested.Edges {
		reviewRequested = append(reviewRequested, edge.Node)
	}

	var currentPR *PullRequest
	for _, edge := range resp.Repository.PullRequests.Edges {
		currentPR = &edge.Node
	}

	payload := PullRequestsPayload{
		viewerCreated,
		reviewRequested,
		currentPR,
	}

	return &payload, nil
}

func PullRequestByNumber(client *Client, ghRepo Repo, number int) (*PullRequest, error) {
	type response struct {
		Repository struct {
			PullRequest PullRequest
		}
	}

	query := `
	query($owner: String!, $repo: String!, $pr_number: Int!) {
		repository(owner: $owner, name: $repo) {
			pullRequest(number: $pr_number) {
				headRefName
				headRepositoryOwner {
					login
				}
				headRepository {
					name
					defaultBranchRef {
						name
					}
				}
				isCrossRepository
				maintainerCanModify
			}
		}
	}`

	variables := map[string]interface{}{
		"owner":     ghRepo.RepoOwner(),
		"repo":      ghRepo.RepoName(),
		"pr_number": number,
	}

	var resp response
	err := client.GraphQL(query, variables, &resp)
	if err != nil {
		return nil, err
	}

	return &resp.Repository.PullRequest, nil
}

func PullRequestsForBranch(client *Client, ghRepo Repo, branch string) ([]PullRequest, error) {
	type response struct {
		Repository struct {
			PullRequests struct {
				Edges []struct {
					Node PullRequest
				}
			}
		}
	}

	query := `
    query($owner: String!, $repo: String!, $headRefName: String!) {
      repository(owner: $owner, name: $repo) {
        pullRequests(headRefName: $headRefName, states: OPEN, first: 1) {
          edges {
            node {
				number
				title
				url
            }
          }
        }
      }
    }`

	variables := map[string]interface{}{
		"owner":       ghRepo.RepoOwner(),
		"repo":        ghRepo.RepoName(),
		"headRefName": branch,
	}

	var resp response
	err := client.GraphQL(query, variables, &resp)
	if err != nil {
		return nil, err
	}

	prs := []PullRequest{}
	for _, edge := range resp.Repository.PullRequests.Edges {
		prs = append(prs, edge.Node)
	}

	return prs, nil
}

func CreatePullRequest(client *Client, ghRepo Repo, params map[string]interface{}) (*PullRequest, error) {
	repoID, err := GitHubRepoId(client, ghRepo)
	if err != nil {
		return nil, err
	}

	query := `
		mutation CreatePullRequest($input: CreatePullRequestInput!) {
			createPullRequest(input: $input) {
				pullRequest {
					url
				}
			}
	}`

	inputParams := map[string]interface{}{
		"repositoryId": repoID,
	}
	for key, val := range params {
		inputParams[key] = val
	}
	variables := map[string]interface{}{
		"input": inputParams,
	}

	result := struct {
		CreatePullRequest struct {
			PullRequest PullRequest
		}
	}{}

	err = client.GraphQL(query, variables, &result)
	if err != nil {
		return nil, err
	}

	return &result.CreatePullRequest.PullRequest, nil
}

func PullRequestList(client *Client, vars map[string]interface{}, limit int) ([]PullRequest, error) {
	type response struct {
		Repository struct {
			PullRequests struct {
				Edges []struct {
					Node PullRequest
				}
				PageInfo struct {
					HasNextPage bool
					EndCursor   string
				}
			}
		}
	}

	query := `
    query(
		$owner: String!,
		$repo: String!,
		$limit: Int!,
		$endCursor: String,
		$baseBranch: String,
		$labels: [String!],
		$state: [PullRequestState!] = OPEN
	) {
      repository(owner: $owner, name: $repo) {
        pullRequests(
			states: $state,
			baseRefName: $baseBranch,
			labels: $labels,
			first: $limit,
			after: $endCursor,
			orderBy: {field: CREATED_AT, direction: DESC}
		) {
          edges {
            node {
				number
				title
				state
				url
				headRefName
				headRepositoryOwner {
					login
				}
				isCrossRepository
            }
		  }
		  pageInfo {
			  hasNextPage
			  endCursor
		  }
        }
      }
    }`

	prs := []PullRequest{}
	pageLimit := min(limit, 100)
	variables := map[string]interface{}{}
	for name, val := range vars {
		variables[name] = val
	}

	for {
		variables["limit"] = pageLimit
		var data response
		err := client.GraphQL(query, variables, &data)
		if err != nil {
			return nil, err
		}
		prData := data.Repository.PullRequests

		for _, edge := range prData.Edges {
			prs = append(prs, edge.Node)
			if len(prs) == limit {
				goto done
			}
		}

		if prData.PageInfo.HasNextPage {
			variables["endCursor"] = prData.PageInfo.EndCursor
			pageLimit = min(pageLimit, limit-len(prs))
			continue
		}
	done:
		break
	}

	return prs, nil
}

func min(a, b int) int {
	if a < b {
		return a
	}
	return b
}<|MERGE_RESOLUTION|>--- conflicted
+++ resolved
@@ -18,7 +18,6 @@
 	URL         string
 	HeadRefName string
 
-<<<<<<< HEAD
 	HeadRepositoryOwner struct {
 		Login string
 	}
@@ -30,12 +29,6 @@
 	}
 	IsCrossRepository   bool
 	MaintainerCanModify bool
-=======
-	IsCrossRepository   bool
-	HeadRepositoryOwner struct {
-		Login string
-	}
->>>>>>> 624c44ef
 
 	Reviews struct {
 		Nodes []struct {
